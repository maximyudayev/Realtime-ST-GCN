{
    "version": "0.2.0",
    "configurations": [
        {
            "name": "PKU-MMDv1 Train",
<<<<<<< HEAD
            "type": "python",
=======
            "type": "debugpy",
>>>>>>> 42350584
            "request": "launch",
            "program": "${workspaceFolder}/main.py",
            "console": "integratedTerminal",
            "args": [
                "train",
                "--config",
<<<<<<< HEAD
                "config/pku-mmd/as_is/mstcn_local.json",
=======
                "config/pku-mmd/ln/rtstgcn_local.json",
>>>>>>> 42350584
            ]
        },
        {
            "name": "Debug Current File",
            "type": "debugpy",
            "request": "launch",
            "program": "${file}",
            "console": "integratedTerminal",
            "args": []
        }
    ]
}<|MERGE_RESOLUTION|>--- conflicted
+++ resolved
@@ -3,22 +3,14 @@
     "configurations": [
         {
             "name": "PKU-MMDv1 Train",
-<<<<<<< HEAD
-            "type": "python",
-=======
             "type": "debugpy",
->>>>>>> 42350584
             "request": "launch",
             "program": "${workspaceFolder}/main.py",
             "console": "integratedTerminal",
             "args": [
                 "train",
                 "--config",
-<<<<<<< HEAD
-                "config/pku-mmd/as_is/mstcn_local.json",
-=======
                 "config/pku-mmd/ln/rtstgcn_local.json",
->>>>>>> 42350584
             ]
         },
         {
