--- conflicted
+++ resolved
@@ -8,15 +8,6 @@
 * consuming datasets processing data entries of which otherwise exceeds available device memory (**our trick**);
 * emulate learning with large batch sizes, where other methods were previously limited to equal-length data entries and were memory-bound for batch size (**our trick**);
 
-<<<<<<< HEAD
-<!-- > **Realtime ST-GCN: Adapting for Inference at the Edge**, Maxim Yudayev, Benjamin Filtjens and Josep Balasch, TNNLS 2023. [[Arxiv Preprint]](https://arxiv.org/abs/...) -->
-
-## Contributions
-1. Formalizes application of ST-GCN and its SotA derivatives to [continuous recognition](#continuous-recognition).
-2. Establishes [benchmarks](#results) on key, relevant datasets for the original unaltered ST-GCN model to compare against, and for reliable reproduction of results.
-3. Proposes a distributed [training method](#training-technique) for otherwise memory-exceeding long-sequence datasets of unequal trial durations, and enables use of any, previously impossible, desired effective batch size.
-4. Proposes a [lightweight model](#rt-st-gcn) optimization targeted at constrained embedded devices.
-=======
 > **RT-ST-GCN: Enabling Realtime Continual Inference at the Edge**, Yudayev, M., Filtjens, B., & Balasch Masoliver, J. (2024). RT-ST-GCN: Enabling Realtime Continual Inference at the Edge. In 2024 IEEE 34th International Workshop on Machine Learning for Signal Processing (MLSP). [[IEEE Xplore]](https://ieeexplore.ieee.org/document/10734754)
 
 
@@ -25,7 +16,6 @@
 2. Proposes a distributed [training method](#training-technique) for otherwise memory-exceeding long-sequence datasets of unequal trial durations, and enables use of any, previously impossible, desired effective batch size.
 3. Formalizes application of ST-GCN and its SotA derivatives to [continuous recognition](#continuous-recognition).
 4. Establishes [benchmarks](#results) on key, relevant datasets for the original unaltered ST-GCN model to compare against, and for reliable reproduction of results.
->>>>>>> 42350584
 
 ## TODO
 - [x] Implement ST-GCN correctly to the paper's spec (but in RT variant), using basic differentiable tensor operators and cutting out messy Modules combination (stacked GCN + TCN).
@@ -38,11 +28,7 @@
 - [x] Quantize the model with the 8-bit dynamic fixed-point technique.
 - [x] Compare quantized and floating-point models.
 - [x] Adapt training for [Distributed Data Parallel](https://pytorch.org/docs/stable/generated/torch.nn.parallel.DistributedDataParallel.html#torch.nn.parallel.DistributedDataParallel) for efficient multi-GPU training.
-<<<<<<< HEAD
-- [ ] Adapt BN layers to our training trick to emulate learning on larger batches.
-=======
 - [x] Adapt BN layers to our training trick to emulate learning on larger batches.
->>>>>>> 42350584
 - [ ] Adapt ST-GCN for quantization to enable PTQ and QAT.
 - [ ] Benchmark quantized models.
 - [ ] Add fixed trials to the repo for benchmarking and visualization.
@@ -69,32 +55,9 @@
 ├── .vscode/
 │   └── launch.json
 ├── config/
-<<<<<<< HEAD
-│   ├── imu_fogit_ABCD/
-│   │   ├── original_local.json
-│   │   ├── original_vsc.json
-│   │   ├── realtime_local.json
-│   │   └── realtime_vsc.json
-│   └── pku-mmd/
-│       ├── original_local.json
-│       ├── original_vsc.json
-│       ├── realtime_local.json
-│       └── realtime_vsc.json
-├── data/
-│   ├── imu_fogit_ABCD/
-│   │   ├── train/
-│   │   │   ├── features/
-│   │   │   └── labels/
-│   │   ├── val/
-│   │   │   ├── features/
-│   │   │   └── labels/
-│   │   ├── actions.txt
-│   │   └── split.txt
-=======
 │   ├── pku-mmd/
 |   ...
 ├── data/
->>>>>>> 42350584
 │   ├── pku-mmd/
 │   │   ├── train/
 │   │   │   ├── features/
@@ -105,22 +68,6 @@
 │   │   └── actions.txt
 │   ...
 │   └── skeletons/
-<<<<<<< HEAD
-│       ├── imu_fogit_ABCD.json
-│       ├── openpose.json
-│       ├── ntu-rgb+d.json
-│       └── pku-mmd.json
-├── data_prep/
-│   ├── dataset.py
-│   └── prep.py
-├── models/
-│   ├── original/
-│   │   └── st_gcn.py
-│   ├── proposed/
-│   │   ├── st_gcn.py
-│   │   ├── test_folding.py
-│   │   └── test_st_gcn.py
-=======
 │       ├── pku-mmd.json
 |       ...
 ├── data_prep/
@@ -131,42 +78,11 @@
 │   ├── msgcn/
 │   ├── mstcn/
 │   ├── rtstgcn/
->>>>>>> 42350584
 │   └── utils/
 ├── utils/
 │   ├── metrics/
 │   ...
 ├── pretrained_models/
-<<<<<<< HEAD
-│   ├── imu_fogit_ABCD/
-│   │   ├── original/
-│   │   └── realtime/
-│   ├── pku-mmdv1/
-│   │   ├── original/
-│   │   └── realtime/
-│   ├── pku-mmdv2/
-│   │   ├── original/
-│   │   └── realtime/
-│   └── train-validation-curve.ods
-├── tools/
-│   ├── get_data.sh
-│   └── get_models.sh
-├── vsc/
-│   ├── experiment_original_kernel.sh
-│   ├── experiment_realtime_kernel.sh
-│   ├── st_gcn_gpu_debug_p100.slurm
-│   ├── st_gcn_gpu_train_a100.slurm
-│   ├── st_gcn_gpu_train_p100.slurm
-│   ├── st_gcn_gpu_train_v100.slurm
-│   ├── test_realtime.sh
-│   └── vsc_cheatsheet.md
-├── .gitignore
-├── main.py
-├── processor.py
-├── metrics.py
-├── st_gcn_parser.py
-├── visualize.py
-=======
 │   ├── pku-mmd/
 │   ...
 │   └── train-validation-curve.ods
@@ -175,14 +91,12 @@
 ├── .gitignore
 ├── main.py
 ├── processor.py
->>>>>>> 42350584
 ├── README.md
 ├── ISSUE_TEMPLATE.md
 └── LICENSE
 ```
 ### Data Structure
 The project supports file and directory type datasets. The custom `Dataset` classes of this project abstract away the structure of the processed data to provide a clean uniform interface between the `DataLoader` and the `Module` with similar shape tensors.
-<<<<<<< HEAD
 
 Data and pretrained models directories are not tracked by the repository and must be downloaded from the corresponding source. Refer to the [Data section](#data).
 
@@ -196,21 +110,6 @@
 
 <br>
 
-=======
-
-Data and pretrained models directories are not tracked by the repository and must be downloaded from the corresponding source. Refer to the [Data section](#data).
-
-Prepared datasets must feed `processor.py` data as a 5D tensor in the format (N-batch, C-channels, L-length, V-nodes, M-skeletons), with labels as a 1D tensor (N-batch): meaning the datasets are limited to multiple skeletons in the scene either performing the same action or being involved in a mutual activity (salsa, boxing, etc.). In a real application, each skeleton in the scene may be independent from others requiring own prediction and label. Moreover, a skeleton may perform multiple different actions while in the always-on scene: action segmentation is done on a frame-by-frame basis, rather than on the entire video capture (training data guarantees only 1 qualifying action in each capture, but requires broadcasting of labels across time and skeletons for frame-by-frame model training, to be applicable to realtime always-on classifier).
-
-Datasets loaded from source may have different dimension ordering. Outside of PKU-MMD and IMU-FOG-IT, it is the responsibility of the user to implement data preparation function, similar to `data_prep/prep.py` for the `processor.py` code to work properly.
-
-* IMU-FOG-IT dataset, 8 action classes, dimensions:
-  * Train - (264, 6, ..., 7, 1)
-  * Validation - (112, 6, ..., 7, 1)
-
-<br>
-
->>>>>>> 42350584
 * PKU-MMDv2, 52 action classes, cross-view dataset dimensions (each trial may differ in duration):
   * Train - (671, 3, ..., 25, 1)
   * Validation - (338, 3, ..., 25, 1)
@@ -279,26 +178,16 @@
 ### Data
 **PKU-MMD** data is provided by Liu et al. (2017). **FOG-IT** proprietary data is provided by Filtjens et al. (2022) and is not public. **PKU-MMDv2** used in the project was preprocessed and made compatible with the project by Filtjens et al. (2022). **PKU-MMDv1** and **FOG-IT** data was preprocessed by us using the respective function in `data_prep/prep.py`. Any new dataset can be used with the rest of the training infrastructure, but the burden of preprocessing function implementation in `data_prep/prep.py` remains on the user (final file or directory type dataset must yield 5D tensor entries compatible with the `processor.py`).  
 
-<<<<<<< HEAD
-The non-proprietary datasets can be downloaded by running the script below to fetch all or specific datasets, respectively.
-=======
 <!-- The non-proprietary datasets can be downloaded by running the script below to fetch all or specific datasets, respectively.
->>>>>>> 42350584
 ```shell
 ./tools/get_data.sh
 ```
 OR:
 ```shell
 ./tools/get_data.sh 'pku-mmd' '...'
-<<<<<<< HEAD
-```
-
-You can also download the datasets manually and extract them into `./data` (local environment) or `$VSC_SCRATCH/rt_st_gcn/data` (VSC environment): high-bandwidth IO (access of the datasets) on VSC should be done from the Scratch partition (fast Infiniband interconnect), all else should be kept on the Data partition. **PKU-MMDv2** from Filtjens's [Github](https://github.com/BenjaminFiltjens/MS-GCN), **PKU-MMDv1** from Liu's [project page](https://www.icst.pku.edu.cn/struct/Projects/PKUMMD.html).
-=======
 ``` -->
 
 You can download the datasets manually and extract them into `./data` (local environment) or `$VSC_SCRATCH/rt_st_gcn/data` (VSC environment): high-bandwidth IO (access of the datasets) on VSC should be done from the Scratch partition (fast Infiniband interconnect), all else should be kept on the Data partition. **PKU-MMDv2** from Filtjens's [Github](https://github.com/BenjaminFiltjens/MS-GCN), **PKU-MMDv1** from Liu's [project page](https://www.icst.pku.edu.cn/struct/Projects/PKUMMD.html).
->>>>>>> 42350584
 
 New datasets should match the data directory structure, provide auxiliary files (job configuration, skeleton graph, and list of actions), which are expected by the model and the automated scripts to setup and run without errors. Make sure to match these prerequisites and to pay attention to dataset-specific configurations:
 ```
@@ -340,11 +229,7 @@
 ...
 ```
 
-<<<<<<< HEAD
-### Pretrained Models
-=======
 <!-- ### Pretrained Models
->>>>>>> 42350584
 The ST-GCN and RT-ST-GCN models trained by us can be downloaded by running the corresponding script, specifying the dataset and model type separated by an `_`:
 ```shell
 ./tools/get_models.sh 'pku-mmd_st-gcn' 'pku-mmd_rt-st-gcn' '...'
@@ -354,48 +239,6 @@
 * PKU-MMD
 * FOG-IT
 
-<<<<<<< HEAD
-You can also download the models manually from [Google Drive](https://www.youtube.com/watch?v=BBJa32lCaaY) and put them into `./pretrained_models` (local environment) or `$VSC_SCRATCH/rt_st_gcn/pretrained_models` (VSC environment), for the same reason as in the [Data section](#data).
-
-## Functionality
-The `main.py` provides multiple functionalities from one entry-point. Elaborate description of each functionality can be obtained by `python main.py --help` and `python main.py foo --help`, where `foo` is `train`, `test` or `benchmark`.
-
-CLI arguments must be provided before specifying the configuration file (or omitting to use the default one). CLI arguments, when provided, override the configurations in the (provided) JSON configuration file.
-
-<!-- TODO: add diagram explaining working between different classes -->
-
-### Training
-#### PKU-MMD
-#### FOG-IT
-Original ST-GCN takes ~15 min/epoch (4xP100 GPUs).
-
-RT-ST-GCN takes ~1 min/epoch (1xP100 GPU).
-
-<!-- To train a new ST-GCN model, run
-
-```
-python main.py recognition -c config/st_gcn/<dataset>/train.yaml [--work_dir <work folder>]
-```
-where the ```<dataset>``` must be ```ntu-xsub```, ```ntu-xview``` or ```kinetics-skeleton```, depending on the dataset you want to use.
-The training results, including **model weights**, configurations and logging files, will be saved under the ```./work_dir``` by default or ```<work folder>``` if you appoint it. -->
-
-### Testing
-
-### Benchmarking
-
-## Results
-<!-- 
-### Results
-The expected **Top-1** **accuracy** of provided models are shown here:
-
-| Model| Kinetics-<br>skeleton (%)|NTU RGB+D <br> Cross View (%) |NTU RGB+D <br> Cross Subject (%) |
-| :------| :------: | :------: | :------: |
-|Baseline[1]| 20.3    | 83.1     |  74.3    |
-|**ST-GCN** (Ours)| **31.6**| **88.8** | **81.6** | 
-
-[1] Kim, T. S., and Reiter, A. 2017. Interpretable 3d human action analysis with temporal convolutional networks. In BNMW CVPRW. 
---> 
-=======
 You can also download the models manually from [Google Drive](https://www.youtube.com/watch?v=BBJa32lCaaY) and put them into `./pretrained_models` (local environment) or `$VSC_SCRATCH/rt_st_gcn/pretrained_models` (VSC environment), for the same reason as in the [Data section](#data). -->
 
 ## Functionality
@@ -429,7 +272,6 @@
 | **RT-ST-GCN**<sub>69</sub> (Ours) | **51.2** | 67.3 | 90.3 | **20.1 M** | 5 M | **20 ms** | 
 
 [1] Lukas Hedegaard, Negar Heidari, and Alexandros Iosifidis, “Continual spatio-temporal graph convolutional networks,” Pattern Recognition, vol. 140, pp. 109528, 2023.
->>>>>>> 42350584
 
 ## Commit Conventions
 Used commit convention: `Type(scope): message`.
