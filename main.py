--- conflicted
+++ resolved
@@ -1,8 +1,4 @@
 import torch
-<<<<<<< HEAD
-import torch.multiprocessing as mp
-=======
->>>>>>> 42350584
 
 from processor import Processor, setup, cleanup
 from models import MODELS
@@ -64,19 +60,10 @@
     model, loss, segment_generator, statistics, train_dataloader, val_dataloader, args = setup(Model, Loss, SegmentGenerator, Statistics, rank, world_size, args)
 
     # list metrics that Processor should record
-<<<<<<< HEAD
-    metric_rank = rank if args.processor['is_ddp'] or not torch.cuda.is_available() else torch.device("cuda:0")
-    metric_world_size = world_size if args.processor['is_ddp'] and torch.cuda.is_available() else 1
-    metrics = [
-        F1Score(metric_rank, metric_world_size, args.arch['num_classes'], args.processor['iou_threshold']),
-        EditScore(metric_rank, metric_world_size, args.arch['num_classes']),
-        ConfusionMatrix(metric_rank, metric_world_size, args.arch['num_classes'])]
-=======
     metrics = [
         F1Score(rank, args.arch['num_classes'], args.processor['iou_threshold']),
         EditScore(rank, args.arch['num_classes']),
         ConfusionMatrix(rank, args.arch['num_classes'])]
->>>>>>> 42350584
 
     # construct a processing wrapper
     processor = Processor(rank, world_size, model, loss, statistics, segment_generator, metrics)
@@ -90,44 +77,6 @@
         optim_conf=args.optimizer,
         job_conf=args.job)
 
-<<<<<<< HEAD
-    if rank == 0 or not torch.cuda.is_available() or not args.processor['is_ddp']:
-        # copy over resulting files of interest into the $VSC_DATA persistent storage
-        if args.processor.get('backup'):
-            for f in [
-                'accuracy-curve.csv',
-                'train-validation-curve.csv',
-                'final.pt',
-                'macro-F1@k.csv',
-                'accuracy.csv',
-                'edit.csv',
-                'confusion-matrix.csv',
-                *['segmentation-{0}.csv'.format(i) for i in args.processor['demo']]]:
-                os.system('cp {0}/{1} {2}'.format(args.processor['save_dir'], f, args.processor['backup_dir']))
-
-        os.system(
-            'mail -s "[{0}]: COMPLETED" {1} <<< ""'
-            .format(
-                args.job['jobname'],
-                args.job['email']))
-
-    # perform common cleanup
-    cleanup(args)
-
-    return None
-
-
-def test(rank, world_size, args):
-    """Entry point for testing performance of a single pretrained model.
-
-    Args:
-        rank :
-            Local GPU index.
-
-        world_size :
-            Number of used GPUs.
-
-=======
     # copy over resulting files of interest into the $VSC_DATA persistent storage
     if args.processor.get('backup'):
         for f in [
@@ -163,7 +112,6 @@
         world_size :
             Number of used GPUs.
 
->>>>>>> 42350584
         args : ``dict``
             Parsed CLI arguments.
     """
@@ -176,15 +124,9 @@
 
     # list metrics that Processor should record
     metrics = [
-<<<<<<< HEAD
-        F1Score(rank, world_size, args.arch['num_classes'], args.processor['iou_threshold']),
-        EditScore(rank, world_size, args.arch['num_classes']),
-        ConfusionMatrix(rank, world_size, args.arch['num_classes'])]
-=======
         F1Score(rank, args.arch['num_classes'], args.processor['iou_threshold']),
         EditScore(rank, args.arch['num_classes']),
         ConfusionMatrix(rank, args.arch['num_classes'])]
->>>>>>> 42350584
 
     # construct a processing wrapper
     processor = Processor(rank, world_size, model, loss, statistics, segment_generator, metrics)
@@ -195,28 +137,6 @@
         proc_conf=args.processor,
         job_conf=args.job)
 
-<<<<<<< HEAD
-    if rank == 0 or not torch.cuda.is_available() or not args.processor['is_ddp']:
-        # copy over resulting files of interest into the $VSC_DATA persistent storage
-        if args.processor.get('backup'):
-            for f in [
-                'macro-F1@k.csv',
-                'accuracy.csv',
-                'edit.csv',
-                'confusion-matrix.csv',
-                *['segmentation-{0}.csv'.format(i) for i in args.processor['demo']]]:
-                os.system('cp {0}/{1} {2}'.format(args.processor['save_dir'], f, args.processor['backup_dir']))
-
-        os.system(
-            'mail -s "[{0}]: COMPLETED" {1} <<< ""'
-            .format(
-                args.job['jobname'],
-                args.job['email']))
-
-    # perform common cleanup
-    cleanup(args)
-
-=======
     # copy over resulting files of interest into the $VSC_DATA persistent storage
     if args.processor.get('backup'):
         for f in [
@@ -236,7 +156,6 @@
     # perform common cleanup
     cleanup(args)
 
->>>>>>> 42350584
     return None
 
 
@@ -258,22 +177,6 @@
 
     # return reference to the user selected model constructor
     Model, Loss, SegmentGenerator, Statistics = pick_model(args)
-<<<<<<< HEAD
-
-    # perform common setup around the model's black box
-    model, loss, segment_generator, statistics, train_dataloader, val_dataloader, args = setup(Model, Loss, SegmentGenerator, Statistics, rank, world_size, args)
-
-    # get custom quantization details if the model needs any
-    # maps custom quantization replacement modules
-    args.arch.prepare_dict = model.prepare_dict()
-    args.arch.convert_dict = model.convert_dict()
-
-    # list metrics that Processor should record
-    metrics = [
-        F1Score(rank, world_size, args.arch['num_classes'], args.processor['iou_threshold']),
-        EditScore(rank, world_size, args.arch['num_classes']),
-        ConfusionMatrix(rank, world_size, args.arch['num_classes'])]
-=======
 
     # perform common setup around the model's black box
     model, loss, segment_generator, statistics, train_dataloader, val_dataloader, args = setup(Model, Loss, SegmentGenerator, Statistics, rank, world_size, args)
@@ -283,7 +186,6 @@
         F1Score(rank, args.arch['num_classes'], args.processor['iou_threshold']),
         EditScore(rank, args.arch['num_classes']),
         ConfusionMatrix(rank, args.arch['num_classes'])]
->>>>>>> 42350584
 
     # construct a processing wrapper
     processor = Processor(rank, world_size, model, loss, statistics, segment_generator, metrics)
@@ -295,28 +197,6 @@
         arch_conf=args.arch,
         job_conf=args.job)
 
-<<<<<<< HEAD
-    if rank == 0 or not torch.cuda.is_available() or not args.processor['is_ddp']:
-        if args.processor.get('backup'):
-            for f in [
-                'accuracy.csv',
-                'loss.csv',
-                'macro-F1@k.csv',
-                'edit.csv',
-                'latency.csv',
-                'model-size.csv',
-                'confusion-matrix_fp32.csv',
-                'confusion-matrix_int8.csv',
-                *['segmentation-{0}_fp32.csv'.format(i) for i in args.processor['demo']],
-                *['segmentation-{0}_int8.csv'.format(i) for i in args.processor['demo']]]:
-                os.system('cp {0}/{1} {2}'.format(args.processor['save_dir'], f, args.processor['backup_dir']))
-
-        os.system(
-            'mail -s "[{0}]: COMPLETED" {1} <<< ""'
-            .format(
-                args.job['jobname'],
-                args.job['email']))
-=======
     if args.processor.get('backup'):
         for f in [
             'accuracy.csv',
@@ -336,7 +216,6 @@
         .format(
             args.job['jobname'],
             args.job['email']))
->>>>>>> 42350584
 
     # perform common cleanup
     cleanup(args)
@@ -351,29 +230,15 @@
     assert_parameters(args)
 
     # setting up random number generator for deterministic and meaningful benchmarking
-<<<<<<< HEAD
-=======
     device = torch.device("cuda:0" if torch.cuda.is_available() else "cpu")
     world_size = torch.cuda.device_count()
->>>>>>> 42350584
     random.seed(args.optimizer['seed'])
     torch.manual_seed(args.optimizer['seed'])
     torch.cuda.manual_seed_all(args.optimizer['seed'])
     torch.backends.cudnn.deterministic = True
 
     # enter the appropriate command
-<<<<<<< HEAD
-
-    # will use all available GPUs for DistributedDataParallel model and spawn K processes, 1 for each GPU
-    # otherwise will run as a CPU model
-    if torch.cuda.is_available() and args.processor['is_ddp']:
-        world_size = torch.cuda.device_count()
-        mp.spawn(args.func, args=(world_size, args), nprocs=world_size)
-    else:
-        args.func(None, None, args)
-=======
     args.func(device, (1 if world_size in [None, 0] else world_size), args)
->>>>>>> 42350584
 
     return None
 
