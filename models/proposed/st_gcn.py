import torch
import torch.nn as nn
import torch.nn.functional as F
from models.utils.graph import Graph

class Stgcn(nn.Module):
    """Spatial temporal graph convolutional network of Yan, et al. (2018), adapted for realtime.
    (https://arxiv.org/abs/1801.07455).

    Implements both, realtime and buffered realtime logic in the same source. 
    At runtime, the model looks at the L-dimension of the tensor to make the predictions.
    This enforces computations are numerically correct if the frame buffer is not completely full
    (e.g. the last minibatch of frames from a recording if ``capture_length % buffer != 0``).
    
    All arguments are positional to enforce separation of concern and pass the responsibility for
    model configuration up in the chain to the envoking program (config file).

    TODO:
        ``1.`` add logic for variation in FIFO latency.

    Shape:
        - Input[0]:    :math:`(N, C_{in}, L, V)`.
        - Output[0]:   :math:`(N, C_{out}, L)`. 
        
        where
            :math:`N` is a batch size.

            :math:`C_{in}` is the number of input channels (features).

            :math:`C_{out}` is the number of classification classes.

            :math:`L` is the number of frames (capture length).

            :math:`V` is the number of graph nodes.
    """

    def __init__(
        self,
        # in_feat: int,
        # num_classes: int,
        # kernel: list[int],
        # importance: bool,
        # latency: bool,
        # layers: list[int],
        # in_ch: list[list[int]],
        # out_ch: list[list[int]],
        # stride: list[list[int]],
        # residual: list[list[int]],
        # dropout: list[list[float]],
        # graph: dict,
        # strategy: str,
        **kwargs) -> None:
        """
        Kwargs:
            in_feat : ``int`` 
                Number of input sample channels/features.
            
            num_classes : ``int``
                Number of output classification classes.
            
            kernel : ``list[int]``
                Temporal kernel size Gamma.
            
            importance : ``bool``
                If ``True``, adds a learnable importance weighting to the edges of the graph.
            
            latency : ``bool``
                If ``True``, residual connection adds 
                ``x_{t}`` frame to ``y_{t}`` (which adds ``ceil(kernel_size/2)`` latency), 
                adds ``x_{t}`` frame to ``y_{t-ceil(kernel_size/2)}`` otherwise.
            
            layers : ``list[int]``
                Array of number of ST-GCN layers, oner per stage.

            in_ch : ``list[list[int]]``
                2D array of input channel numbers, one per stage per ST-GCN layer.

            out_ch : ``list[list[int]]``
                2D array of output channel numbers, one per stage per ST-GCN layer.

            stride : ``list[list[int]]``
                2D array of temporal stride sizes, one per stage per ST-GCN layer.

            residual : ``list[list[int]]``
                2D array of residual connection flags, one per stage per ST-GCN layer.

            dropout : ``list[list[float]]``
                2D array of dropout parameters, one per stage per ST-GCN layer.

            graph : ``dict`` 
                Dictionary with parameters for skeleton Graph.

            strategy : ``str``
                Type of Graph partitioning strategy.
        """

        super().__init__()
        
        # save the config arguments for model conversions
        self.conf = kwargs

        # verify that parameter dimensions match (correct number of layers/parameters per stage)
        for i, layers_in_stage in enumerate(kwargs['layers']):
            assert((len(kwargs['in_ch'][i]) == layers_in_stage) and
                    (len(kwargs['out_ch'][i]) == layers_in_stage) and
                    (len(kwargs['stride'][i]) == layers_in_stage) and
                    (len(kwargs['residual'][i]) == layers_in_stage),
                ("Incorrect number of constructor parameters in the ST-GCN stage ModuleList.\n"
                "Expected for stage {0}: {1}, got: ({2}, {3}, {4}, {5})")
                .format(
                    i, 
                    kwargs['layers'][i], 
                    len(kwargs['in_ch'][i]), 
                    len(kwargs['out_ch'][i]), 
                    len(kwargs['stride'][i]), 
                    len(kwargs['residual'][i])))

        # register the normalized adjacency matrix as a non-learnable saveable parameter 
        self.graph = Graph(strategy=kwargs['strategy'], **kwargs['graph'])
        A = torch.tensor(self.graph.A, dtype=torch.float32, requires_grad=False)
        self.register_buffer('A', A)

        # input capture normalization
        # (N,C,L,V)
        self.bn_in = nn.BatchNorm2d(kwargs['in_feat'])
        
        # fcn for feature remapping of input to the network size
        self.fcn_in = nn.Conv2d(in_channels=kwargs['in_feat'], out_channels=kwargs['in_ch'][0][0], kernel_size=1)
        
        # stack of ST-GCN layers
        stack = [[StgcnLayer(
                    num_joints=kwargs['graph']['num_node'],
                    in_channels=kwargs['in_ch'][i][j],
                    out_channels=kwargs['out_ch'][i][j],
                    kernel_size=kwargs['kernel'][i],
                    stride=kwargs['stride'][i][j],
                    num_partitions=self.A.shape[0],
                    residual=not not kwargs['residual'][i][j],
                    dropout=kwargs['dropout'][i][j],
                    capture_length=kwargs['capture_length'])
                for j in range(layers_in_stage)] 
                for i, layers_in_stage in enumerate(kwargs['layers'])]
        # flatten into a single sequence of layers after parameters were used to construct
        # (done like that to make config files more readable)
        self.st_gcn = nn.ModuleList([module for sublist in stack for module in sublist])
        
        # global pooling
        # converts (N,C,L,V) -> (N,C,L,1)
        self.avg_pool = nn.AvgPool2d(kernel_size=(1, kwargs['graph']['num_node']))

        # fcn for prediction
        # maps C to num_classes channels: (N,C,L,1) -> (N,F,L,1) 
        self.fcn_out = nn.Conv2d(
            in_channels=kwargs['out_ch'][-1][-1],
            out_channels=kwargs['num_classes'],
            kernel_size=1)

        # learnable edge importance weighting matrices (each layer, separate weighting)
        if kwargs['importance']:
            self.edge_importance = nn.ParameterList(
                [nn.Parameter(
                    torch.ones(
                        kwargs['graph']['num_node'], 
                        kwargs['graph']['num_node'], 
                        requires_grad=True)) 
                for _ in self.st_gcn])
        else:
            self.edge_importance = [1] * len(self.st_gcn)


    def forward(self, x):
        N, C, L, V, M = x.size()
        # permutes must copy the tensor over as contiguous because .view() needs a contiguous tensor
        # this incures extra overhead
        x = x.permute(0, 4, 1, 2, 3).contiguous()
        x = x.view(N * M, C, L, V)
        # (N',C,L,V)
        
        # normalize the input frame
        x = self.bn_in(x)

        # remap the features to the network size
        x = self.fcn_in(x)

        # feed the frame into the ST-GCN block
        for st_gcn, importance in zip(self.st_gcn, self.edge_importance):
            # adjacency matrix is a 3D tensor (size depends on the partition strategy)
            x = st_gcn(x, torch.mul(self.A, importance))

        # pool the output frame for a single feature vector
        x = self.avg_pool(x)

        # remap the feature vector to class predictions
        x = self.fcn_out(x)

        # removes the last dimension (node dimension) of size 1: (N,C,L,1) -> (N,C,L)
        return x.squeeze(-1)


    # def _swap_layers_for_inference(self: nn.Module) -> nn.Module:
        
    #     return


    # def train(self: nn.Module, mode: bool = True) -> nn.Module:
    #     # TODO: 
    #     return super().train(mode)

    
    # def eval(self: nn.Module) -> nn.Module:
    #     super().eval()

    #     # stack of ST-GCN layers
    #     stack = [[RtStgcnLayer(
    #                 num_joints=self.conf['graph']['num_node'],
    #                 fifo_latency=self.conf['latency'],
    #                 in_channels=self.conf['in_ch'][i][j],
    #                 out_channels=self.conf['out_ch'][i][j],
    #                 kernel_size=self.conf['kernel'][i],
    #                 stride=self.conf['stride'][i][j],
    #                 num_partitions=self.A.shape[0],
    #                 residual=not not self.conf['residual'][i][j],
    #                 dropout=self.conf['dropout'][i][j],
    #                 **self.conf)
    #             for j in range(layers_in_stage)] 
    #             for i, layers_in_stage in enumerate(self.conf['layers'])]
    #     # flatten into a single sequence of layers after parameters were used to construct
    #     # (done like that to make config files more readable)
    #     new_st_gcn = nn.ModuleList([module for sublist in stack for module in sublist])

    #     # TODO: copy trained weights over from batch training to the inference layers
    #     # for self.parameters()

    #     return self

    
class RtStgcnLayer(nn.Module):
    """[!Inference only!] Applies a spatial temporal graph convolution over an input graph sequence.
    
    Each layer has a FIFO to store the corresponding Gamma-sized window of graph frames.
    All arguments are positional to enforce separation of concern and pass the responsibility for
    model configuration up in the chain to the envoking program (config file).

    TODO:
        ``1.`` add logic for variation in FIFO latency.

        ``2.`` write more elaborate class description about the design choices and working principle.

    Shape:
        - Input[0]:     :math:`(N, C_{in}, L, V)` - Input graph frame.
        - Input[1]:     :math:`(P, V, V)` - Graph adjacency matrix.
        - Output[0]:    :math:`(N, C_{out}, L, V)` - Output graph frame.

        where
            :math:`N` is the batch size.
            
            :math:`L` is the buffer size (buffered frames number).

            :math:`C_{in}` is the number of input channels (features).

            :math:`C_{out}` is the number of output channels (features).

            :math:`V` is the number of graph nodes.

            :math:`P` is the number of graph partitions.
    """

    def __init__(
        self,
        in_channels,
        out_channels,
        kernel_size,
        num_joints,
        stride,
        num_partitions,
        dropout,
        residual,
        fifo_latency,
        **kwargs):
        """
        Args:
            in_channels : ``int``
                Number of input sample channels/features.
            
            out_channels : ``int``
                Number of channels produced by the convolution.
            
            kernel_size : ``int``
                Size of the temporal window Gamma.
            
            num_joints : ``int``
                Number of joint nodes in the graph.
            
            stride : ``int``
                Stride of the temporal reduction.
            
            num_partitions : ``int``
                Number of partitions in selected strategy.
                Must correspond to the first dimension of the adjacency tensor.
            
            dropout : ``float``
                Dropout rate of the final output.
            
            residual : ``bool``
                If ``True``, applies a residual connection.
            
            fifo_latency : ``bool``
                If ``True``, residual connection adds ``x_{t}`` frame to ``y_{t}`` (which adds ``ceil(kernel_size/2)`` latency), 
                otherwise adds ``x_{t}`` frame to ``y_{t-ceil(kernel_size/2)}``.
        """
        
        super().__init__()

        # temporal kernel Gamma is symmetric (odd number)
        # assert len(kernel_size) == 1
        assert kernel_size % 2 == 1

        self.num_partitions = num_partitions
        self.num_joints = num_joints
        self.stride = stride

        self.out_channels = out_channels
        self.fifo_size = stride*(kernel_size-1)+1
        
        # convolution of incoming frame 
        # (out_channels is a multiple of the partition number
        # to avoid for-looping over several partitions)
        # partition-wise convolution results are basically stacked across channel-dimension
        self.conv = nn.Conv2d(in_channels, out_channels*num_partitions, kernel_size=1)

        # FIFO for intermediate Gamma graph frames after multiplication with adjacency matrices
        # (N,G,P,C,V) - (N)batch, (G)amma, (P)artition, (C)hannels, (V)ertices
        self.fifo = torch.zeros(kwargs['batch_size'], self.fifo_size, num_partitions, out_channels, num_joints)
        
        # normalization and dropout on main branch
        self.bn_do = nn.Sequential(
            nn.BatchNorm2d(out_channels),
            nn.Dropout(dropout, inplace=True))

        # residual branch
        if not residual:
            self.residual = lambda _: 0
        elif (in_channels == out_channels) and (stride == 1):
            self.residual = lambda x: x
        else:
            self.residual = nn.Sequential(
                nn.Conv2d(in_channels, out_channels, kernel_size=1),
                nn.BatchNorm2d(out_channels))

        # activation of branch sum
        self.relu = nn.ReLU(inplace=True)


    def forward(self, x, A):
        """
        In case of buffered realtime processing, Conv2D and MMUL are done on the buffered frames,
        which mimics the kernels reuse mechanism that would be followed in hardware at the expense
        of extra memory for storing intermediate results.

        TODO:
            ``1.`` Speed up the for-loop part (buffered realtime setup) by vectorization.
        """
        # residual branch
        res = self.residual(x)
        
        # spatial convolution of incoming frame (node-wise)
        a = self.conv(x)

        # convert to the expected dimension order and add the partition dimension
        # reshape the tensor for multiplication with the adjacency matrix
        # (convolution output contains all partitions, stacked across the channel dimension)
        # split into separate 4D tensors, each corresponding to a separate partition
        b = torch.split(a, self.out_channels, dim=1)
        # concatenate these 4D tensors across the partition dimension
        c = torch.stack(b, -1)
        # change the dimension order for the correct broadcating of the adjacency matrix
        # (N,C,L,V,P) -> (N,L,P,C,V)
        d = c.permute(0,2,4,1,3)
        # single multiplication with the adjacency matrices (spatial selective addition, across partitions)
        e = torch.matmul(d, A)

        # perform temporal accumulation for each of the buffered frames
        # (portability for buffered_realtime setup, for realtime, the buffer is of size 1)
        outputs = []
        for i in range(e.shape[1]):
            # push the frame into the FIFO
            self.fifo = torch.cat((e[:,i:i+1], self.fifo[:,:self.fifo_size-1]), 1)
            
            # slice the tensor according to the temporal stride size
            # (if stride is 1, returns the whole tensor itself)
            f = self.fifo[:,range(0, self.fifo_size, self.stride)]

            # sum temporally and across partitions
            # (C,H)
            g = torch.sum(f, dim=(1,2))
            outputs.append(g)

        # stack frame-wise tensors into the original length L
        # [(N,C,V)] -> (N,C,L,V)
        h = torch.stack(outputs, 2)

        # add the branches (main + residual)
        i = h + res

        return self.relu(i)


class StgcnLayer(nn.Module):
    """[Training] Applies a spatial temporal graph convolution over an input graph sequence.
    
    Processes the entire video capture during training; it is mandatory to retain intermediate values
    for backpropagation (hence no FIFOs allowed in training). Results of training with either layer
    are identical, it is simply a nuissance of autodiff frameworks.
    All arguments are positional to enforce separation of concern and pass the responsibility for
    model configuration up in the chain to the envoking program (config file).

    TODO:
        ``1.`` validate documentation.

    Shape:
        - Input[0]:     :math:`(N, C_{in}, L, V)` - Input graph frame.
        - Input[1]:     :math:`(P, V, V)` - Graph adjacency matrix.
        - Output[0]:    :math:`(N, C_{out}, L, V)` - Output graph frame.

        where
            :math:`N` is the batch size.

            :math:`C_{in}` is the number of input channels (features).

            :math:`C_{out}` is the number of output channels (features).

            :math:`L` is the video capture length.

            :math:`V` is the number of graph nodes.

            :math:`P` is the number of graph partitions.
    """

    def __init__(
        self,
        in_channels,
        out_channels,
        kernel_size,
        num_joints,
        stride,
        num_partitions,
        dropout,
        residual,
        capture_length):
        """
        Args:
            in_channels : ``int``
                Number of input sample channels/features.
            
            out_channels : ``int``
                Number of channels produced by the convolution.
            
            kernel_size : ``int``
                Size of the temporal window Gamma.
            
            num_joints : ``int``
                Number of joint nodes in the graph.
            
            stride : ``int``
                Stride of the temporal reduction.
            
            num_partitions : ``int``
                Number of partitions in selected strategy.
                Must correspond to the first dimension of the adjacency tensor.
            
            dropout : ``float``
                Dropout rate of the final output.
            
            residual : ``bool``
                If ``True``, applies a residual connection.
        """
        
        super().__init__()

        # temporal kernel Gamma is symmetric (odd number)
        # assert len(kernel_size) == 1
        assert kernel_size % 2 == 1

        self.num_partitions = num_partitions
        self.num_joints = num_joints
        self.stride = stride

        self.out_channels = out_channels
        
<<<<<<< HEAD
        # lower triangle matrix for temporal accumulation that mimics FIFO behavior
        lt_matrix = torch.zeros(capture_length, capture_length) 
        for i in range(kernel_size): 
            lt_matrix += F.pad( 
                torch.eye( 
                    capture_length - stride * i),  
                (0,i*stride,i*stride,0)) 
        lt_matrix = torch.transpose(lt_matrix,0,1) 
        # must register matrix as a buffer to automatically move to GPU with model.to_device()
        # for PyTorch v1.0.1
        self.register_buffer('lt_matrix', lt_matrix) 
=======
        # temporal accumulation using a frozen ones-kernel convolution
        self.temp_accum = nn.Conv2d(
            out_channels,
            out_channels,
            kernel_size=(kernel_size, 1),
            dilation=(stride, 1),
            padding=(((kernel_size - 1) // 2) * stride, 0),
            bias=False)
        # initialize kernel to all ones and freeze it
        for param in self.temp_accum.parameters():
            param.data = nn.parameter.Parameter(torch.ones_like(param))
            param.requires_grad = False
>>>>>>> 536b957f

        # convolution of incoming frame 
        # (out_channels is a multiple of the partition number
        # to avoid for-looping over several partitions)
        # partition-wise convolution results are basically stacked across channel-dimension
        self.conv = nn.Conv2d(in_channels, out_channels*num_partitions, kernel_size=1, bias=False)
        
        # normalization and dropout on main branch
        self.bn_relu = nn.Sequential(
            nn.BatchNorm2d(out_channels),
            nn.ReLU())

        # residual branch
        if not residual:
            self.residual = lambda _: 0
        elif (in_channels == out_channels) and (stride == 1):
            self.residual = lambda x: x
        else:
            self.residual = nn.Sequential(
                nn.Conv2d(in_channels, out_channels, kernel_size=1, bias=False),
                nn.BatchNorm2d(out_channels))

        # activation of branch sum
        # if no resnet connection, prevent ReLU from being applied twice
        if not residual:
            self.do = nn.Dropout(dropout)
        else:
            self.do = nn.Sequential(
                nn.ReLU(),
                nn.Dropout(dropout))


    def forward(self, x, A):
<<<<<<< HEAD
        # residual branch 
        res = self.residual(x) 
         
        # spatial convolution of incoming frame (node-wise) 
        a = self.conv(x) 
 
        # convert to the expected dimension order and add the partition dimension 
        # reshape the tensor for multiplication with the adjacency matrix 
        # (convolution output contains all partitions, stacked across the channel dimension) 
        # split into separate 4D tensors, each corresponding to a separate partition 
        b = torch.split(a, self.out_channels, dim=1) 
        # concatenate these 4D tensors across the partition dimension 
        c = torch.stack(b, -1) 
        # change the dimension order for the correct broadcating of the adjacency matrix 
        # (N,C,L,V,P) -> (N,L,P,C,V) 
        d = c.permute(0,2,4,1,3) 
        # single multiplication with the adjacency matrices (spatial selective addition, across partitions) 
        e = torch.matmul(d, A) 
 
        # sum temporally by multiplying features with the Toeplitz matrix 
        # reorder dimensions for correct broadcasted multiplication (N,L,P,C,V) -> (N,P,C,V,L) 
        f = e.permute(0,2,3,4,1) 
        g = torch.matmul(f, self.lt_matrix) 
        # sum across partitions (N,C,V,L) 
        h = torch.sum(g, dim=(1)) 
        # match the dimension ordering of the input (N,C,V,L) -> (N,C,L,V) 
        i = h.permute(0,1,3,2) 
 
        # normalize the output of the st-gcn operation and activate 
        j = self.bn_relu(i) 
 
        # add the branches (main + residual), activate and dropout 
        return self.do(j + res) 
=======
        # residual branch
        res = self.residual(x)
        
        # spatial convolution of incoming frame (node-wise)
        x = self.conv(x)

        # convert to the expected dimension order and add the partition dimension
        # reshape the tensor for multiplication with the adjacency matrix
        # (convolution output contains all partitions, stacked across the channel dimension)
        # split into separate 4D tensors, each corresponding to a separate partition
        x = torch.split(x, self.out_channels, dim=1)
        # concatenate these 4D tensors across the partition dimension
        x = torch.stack(x, -1)
        # change the dimension order for the correct broadcating of the adjacency matrix
        # (N,C,L,V,P) -> (N,L,P,C,V)
        x = x.permute(0,2,4,1,3)
        # single multiplication with the adjacency matrices (spatial selective addition, across partitions)
        x = torch.matmul(x, A)

        # accumulate temporally by convolving with a ones kernel (Gamma sliding window)
        # sum across partitions
        # (N,L,P,C,V) -> (N,L,C,V) 
        x = torch.sum(x, dim=(2))
        # reorder dimensions for correct broadcasted multiplication (N,L,C,V) -> (N,C,V,L)
        x = x.permute(0,2,3,1)
        x = self.temp_accum(x)
        # match the dimension ordering of the input (N,C,V,L) -> (N,C,L,V)
        x = x.permute(0,1,3,2)

        # normalize the output of the st-gcn operation and activate
        x = self.bn_relu(x)

        # add the branches (main + residual), activate and dropout
        return self.do(x + res)
>>>>>>> 536b957f
<|MERGE_RESOLUTION|>--- conflicted
+++ resolved
@@ -486,8 +486,7 @@
         self.stride = stride
 
         self.out_channels = out_channels
-        
-<<<<<<< HEAD
+       
         # lower triangle matrix for temporal accumulation that mimics FIFO behavior
         lt_matrix = torch.zeros(capture_length, capture_length) 
         for i in range(kernel_size): 
@@ -499,20 +498,6 @@
         # must register matrix as a buffer to automatically move to GPU with model.to_device()
         # for PyTorch v1.0.1
         self.register_buffer('lt_matrix', lt_matrix) 
-=======
-        # temporal accumulation using a frozen ones-kernel convolution
-        self.temp_accum = nn.Conv2d(
-            out_channels,
-            out_channels,
-            kernel_size=(kernel_size, 1),
-            dilation=(stride, 1),
-            padding=(((kernel_size - 1) // 2) * stride, 0),
-            bias=False)
-        # initialize kernel to all ones and freeze it
-        for param in self.temp_accum.parameters():
-            param.data = nn.parameter.Parameter(torch.ones_like(param))
-            param.requires_grad = False
->>>>>>> 536b957f
 
         # convolution of incoming frame 
         # (out_channels is a multiple of the partition number
@@ -546,73 +531,36 @@
 
 
     def forward(self, x, A):
-<<<<<<< HEAD
         # residual branch 
         res = self.residual(x) 
          
         # spatial convolution of incoming frame (node-wise) 
-        a = self.conv(x) 
+        x = self.conv(x) 
  
         # convert to the expected dimension order and add the partition dimension 
         # reshape the tensor for multiplication with the adjacency matrix 
         # (convolution output contains all partitions, stacked across the channel dimension) 
         # split into separate 4D tensors, each corresponding to a separate partition 
-        b = torch.split(a, self.out_channels, dim=1) 
+        x = torch.split(x, self.out_channels, dim=1) 
         # concatenate these 4D tensors across the partition dimension 
-        c = torch.stack(b, -1) 
+        x = torch.stack(x, -1) 
         # change the dimension order for the correct broadcating of the adjacency matrix 
         # (N,C,L,V,P) -> (N,L,P,C,V) 
-        d = c.permute(0,2,4,1,3) 
+        x = x.permute(0,2,4,1,3) 
         # single multiplication with the adjacency matrices (spatial selective addition, across partitions) 
-        e = torch.matmul(d, A) 
+        x = torch.matmul(x, A) 
  
         # sum temporally by multiplying features with the Toeplitz matrix 
         # reorder dimensions for correct broadcasted multiplication (N,L,P,C,V) -> (N,P,C,V,L) 
-        f = e.permute(0,2,3,4,1) 
-        g = torch.matmul(f, self.lt_matrix) 
+        x = x.permute(0,2,3,4,1) 
+        x = torch.matmul(x, self.lt_matrix) 
         # sum across partitions (N,C,V,L) 
-        h = torch.sum(g, dim=(1)) 
+        x = torch.sum(x, dim=(1)) 
         # match the dimension ordering of the input (N,C,V,L) -> (N,C,L,V) 
-        i = h.permute(0,1,3,2) 
+        x = x.permute(0,1,3,2) 
  
         # normalize the output of the st-gcn operation and activate 
-        j = self.bn_relu(i) 
+        x = self.bn_relu(x) 
  
         # add the branches (main + residual), activate and dropout 
-        return self.do(j + res) 
-=======
-        # residual branch
-        res = self.residual(x)
-        
-        # spatial convolution of incoming frame (node-wise)
-        x = self.conv(x)
-
-        # convert to the expected dimension order and add the partition dimension
-        # reshape the tensor for multiplication with the adjacency matrix
-        # (convolution output contains all partitions, stacked across the channel dimension)
-        # split into separate 4D tensors, each corresponding to a separate partition
-        x = torch.split(x, self.out_channels, dim=1)
-        # concatenate these 4D tensors across the partition dimension
-        x = torch.stack(x, -1)
-        # change the dimension order for the correct broadcating of the adjacency matrix
-        # (N,C,L,V,P) -> (N,L,P,C,V)
-        x = x.permute(0,2,4,1,3)
-        # single multiplication with the adjacency matrices (spatial selective addition, across partitions)
-        x = torch.matmul(x, A)
-
-        # accumulate temporally by convolving with a ones kernel (Gamma sliding window)
-        # sum across partitions
-        # (N,L,P,C,V) -> (N,L,C,V) 
-        x = torch.sum(x, dim=(2))
-        # reorder dimensions for correct broadcasted multiplication (N,L,C,V) -> (N,C,V,L)
-        x = x.permute(0,2,3,1)
-        x = self.temp_accum(x)
-        # match the dimension ordering of the input (N,C,V,L) -> (N,C,L,V)
-        x = x.permute(0,1,3,2)
-
-        # normalize the output of the st-gcn operation and activate
-        x = self.bn_relu(x)
-
-        # add the branches (main + residual), activate and dropout
-        return self.do(x + res)
->>>>>>> 536b957f
+        return self.do(x + res) 